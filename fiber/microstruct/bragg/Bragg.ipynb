{
 "cells": [
  {
   "cell_type": "code",
   "execution_count": null,
   "id": "c9ba1893",
   "metadata": {},
   "outputs": [],
   "source": [
    "from fiberamp.fiber.microstruct.bragg import Bragg\n",
    "from fiberamp.fiber import sellmeier\n",
    "from ngsolve.webgui import Draw\n",
    "import ngsolve as ng\n",
    "import numpy as np"
   ]
  },
  {
   "cell_type": "code",
   "execution_count": null,
   "id": "5d0e3313",
   "metadata": {},
   "outputs": [],
   "source": [
    "n_air = 1.00027717\n",
    "n_glass = 1.4388164768221814"
   ]
  },
  {
   "cell_type": "code",
   "execution_count": null,
   "id": "89f33d87",
   "metadata": {},
   "outputs": [],
   "source": [
    "d = 15*2/3*1e-6\n",
    "ts=[15*2.7183333333333333e-6, d, 15*1e-6, 15*1e-6]\n",
    "ns=[lambda x: n_air, lambda x: n_glass, lambda x: n_air, lambda x: n_air]\n",
    "maxhs=[.1, .01, .04, .06]\n",
    "scale=15e-6"
   ]
  },
  {
   "cell_type": "code",
   "execution_count": null,
<<<<<<< HEAD
   "id": "3f2d047b",
   "metadata": {},
   "outputs": [],
   "source": [
    "B = Bragg(ts=ts, scale=scale, maxhs=maxhs, ns=ns, wl=.5*ts[0])"
   ]
  },
  {
   "cell_type": "code",
   "execution_count": null,
   "id": "546ebe46",
=======
   "id": "5f352997",
>>>>>>> c83a28c5
   "metadata": {},
   "outputs": [],
   "source": [
    "goodwl = 1.6999999999999998e-06\n",
    "goodbeta = 55.44793711650212-1.5343515969487227e-05j\n",
    "\n",
    "badwl = 1.72372210e-06\n",
    "badbeta = 54.63752396621695-0.010762057602262157j\n",
    "\n",
    "trial = 'bad'\n",
    "\n",
    "if trial == 'good':\n",
    "    wl = goodwl\n",
    "    beta = goodbeta\n",
    "elif trial == 'bad':\n",
    "    wl = badwl\n",
    "    beta = badbeta\n",
    "else:\n",
    "    raise ValueError"
   ]
  },
  {
   "cell_type": "code",
   "execution_count": null,
<<<<<<< HEAD
   "id": "717c3ff6",
=======
   "id": "3f2d047b",
>>>>>>> c83a28c5
   "metadata": {},
   "outputs": [],
   "source": [
    "B = Bragg(ts=ts, scale=scale, maxhs=maxhs, ns=ns, wl=wl)"
   ]
  },
  {
   "cell_type": "code",
   "execution_count": null,
   "id": "eda96205",
   "metadata": {},
   "outputs": [],
   "source": [
    "Draw(B.index, B.mesh)"
   ]
  },
  {
   "cell_type": "code",
   "execution_count": null,
<<<<<<< HEAD
   "id": "3d862855",
=======
   "id": "bf91aacc",
>>>>>>> c83a28c5
   "metadata": {},
   "outputs": [],
   "source": [
    "exact = B.sqrZfrom(beta/B.L)"
   ]
  },
  {
   "cell_type": "code",
   "execution_count": null,
<<<<<<< HEAD
   "id": "dad4670a",
=======
   "id": "ff03a13d",
>>>>>>> c83a28c5
   "metadata": {},
   "outputs": [],
   "source": [
    "beta"
   ]
  },
  {
   "cell_type": "code",
   "execution_count": null,
<<<<<<< HEAD
   "id": "bf91aacc",
=======
   "id": "0b313468",
>>>>>>> c83a28c5
   "metadata": {},
   "outputs": [],
   "source": [
    "guess = exact.conjugate()\n",
    "guess"
   ]
  },
  {
   "cell_type": "code",
   "execution_count": null,
   "id": "79d992ef",
   "metadata": {},
   "outputs": [],
   "source": [
    "center = guess\n",
    "radius = .1\n",
    "nspan = 4\n",
    "npts = 2\n",
    "p = 1"
   ]
  },
  {
   "cell_type": "code",
   "execution_count": null,
   "id": "2cf47703",
   "metadata": {},
   "outputs": [],
<<<<<<< HEAD
   "source": [
    "beta, zs, Es1, phis1,_ = B.leakyvecmodes(p=p, ctr=center, rad=radius,\n",
    "                                       alpha=10, d=2,\n",
    "#                                        rhoinv=.99,\n",
    "#                                        quadrule='ellipse_trapez_shift',\n",
    "                                       nspan=nspan, npts=npts,\n",
    "                                       niterations=5, nrestarts=0,\n",
    "                                       stop_tol=1e-11)"
   ]
  },
  {
   "cell_type": "code",
   "execution_count": null,
   "id": "74b3f882",
   "metadata": {},
   "outputs": [],
   "source": [
    "for e in Es1:\n",
    "#     Draw(e.real, B.mesh, vectors={'grid_size':200})\n",
    "    Draw(e.Norm(), B.mesh)"
   ]
  },
  {
   "cell_type": "code",
   "execution_count": null,
   "id": "48e94cf6",
   "metadata": {},
   "outputs": [],
   "source": [
    "for phi1 in phis1:\n",
    "    Draw(phi1, B.mesh)"
   ]
  },
  {
   "cell_type": "markdown",
   "id": "c623a85d",
   "metadata": {},
   "source": [
    "# Less smooth PML"
   ]
  },
  {
   "cell_type": "code",
   "execution_count": null,
   "id": "1ff28c60",
   "metadata": {},
   "outputs": [],
=======
>>>>>>> c83a28c5
   "source": [
    "beta, zs, Es, phis,_ = B.leakyvecmodes(p=p, ctr=center, rad=radius,\n",
    "                                       alpha=10,\n",
    "#                                        rhoinv=.9,\n",
    "#                                        quadrule='ellipse_trapez_shift',\n",
    "                                       nspan=nspan, npts=npts,\n",
    "                                       niterations=4, nrestarts=0,\n",
    "                                       stop_tol=1e-11)"
   ]
  },
  {
   "cell_type": "code",
   "execution_count": null,
<<<<<<< HEAD
   "id": "48f6e8d0",
   "metadata": {},
   "outputs": [],
   "source": [
    "for e in Es2:\n",
    "    Draw(e.real, B.mesh, vectors={'grid_size':200})"
   ]
  },
  {
   "cell_type": "code",
   "execution_count": null,
   "id": "0cec583c",
   "metadata": {},
   "outputs": [],
   "source": [
    "for phi in phis2:\n",
    "    Draw(ng.grad(phi).Norm(), B.mesh)"
   ]
  },
  {
   "cell_type": "markdown",
   "id": "e21310b4",
=======
   "id": "74b3f882",
>>>>>>> c83a28c5
   "metadata": {},
   "outputs": [],
   "source": [
<<<<<<< HEAD
    "# Discontinuous PML"
   ]
  },
  {
   "cell_type": "code",
   "execution_count": null,
   "id": "52ef5907",
   "metadata": {},
   "outputs": [],
   "source": [
    "beta, zs, Es3, phis3,_ = B.leakyvecmodes(p=p, ctr=center, rad=radius,\n",
    "                                       alpha=8,\n",
    "#                                        rhoinv=.99,\n",
    "#                                        quadrule='ellipse_trapez_shift',\n",
    "                                       nspan=nspan, npts=npts,\n",
    "                                       niterations=4, nrestarts=0,\n",
    "                                       stop_tol=1e-11)"
   ]
  },
  {
   "cell_type": "code",
   "execution_count": null,
   "id": "215f2064",
   "metadata": {},
   "outputs": [],
   "source": [
    "for e in Es3:\n",
    "    Draw(e.real, B.mesh, vectors={'grid_size':200})"
=======
    "for e in Es:\n",
    "    Draw(e.real, B.mesh, vectors={'grid_size' : 200})"
>>>>>>> c83a28c5
   ]
  },
  {
   "cell_type": "code",
   "execution_count": null,
   "id": "a5a082a3",
   "metadata": {},
   "outputs": [],
   "source": [
    "for phi in phis:\n",
    "    Draw(1e1*phi, B.mesh)"
   ]
  },
  {
   "cell_type": "code",
   "execution_count": null,
   "id": "9154d617",
   "metadata": {},
   "outputs": [],
   "source": []
  }
 ],
 "metadata": {
  "kernelspec": {
   "display_name": "Python 3 (ipykernel)",
   "language": "python",
   "name": "python3"
  },
  "language_info": {
   "codemirror_mode": {
    "name": "ipython",
    "version": 3
   },
   "file_extension": ".py",
   "mimetype": "text/x-python",
   "name": "python",
   "nbconvert_exporter": "python",
   "pygments_lexer": "ipython3",
   "version": "3.8.10"
  }
 },
 "nbformat": 4,
 "nbformat_minor": 5
}<|MERGE_RESOLUTION|>--- conflicted
+++ resolved
@@ -42,21 +42,7 @@
   {
    "cell_type": "code",
    "execution_count": null,
-<<<<<<< HEAD
-   "id": "3f2d047b",
-   "metadata": {},
-   "outputs": [],
-   "source": [
-    "B = Bragg(ts=ts, scale=scale, maxhs=maxhs, ns=ns, wl=.5*ts[0])"
-   ]
-  },
-  {
-   "cell_type": "code",
-   "execution_count": null,
-   "id": "546ebe46",
-=======
    "id": "5f352997",
->>>>>>> c83a28c5
    "metadata": {},
    "outputs": [],
    "source": [
@@ -81,11 +67,7 @@
   {
    "cell_type": "code",
    "execution_count": null,
-<<<<<<< HEAD
-   "id": "717c3ff6",
-=======
    "id": "3f2d047b",
->>>>>>> c83a28c5
    "metadata": {},
    "outputs": [],
    "source": [
@@ -105,11 +87,7 @@
   {
    "cell_type": "code",
    "execution_count": null,
-<<<<<<< HEAD
-   "id": "3d862855",
-=======
    "id": "bf91aacc",
->>>>>>> c83a28c5
    "metadata": {},
    "outputs": [],
    "source": [
@@ -119,11 +97,7 @@
   {
    "cell_type": "code",
    "execution_count": null,
-<<<<<<< HEAD
-   "id": "dad4670a",
-=======
    "id": "ff03a13d",
->>>>>>> c83a28c5
    "metadata": {},
    "outputs": [],
    "source": [
@@ -133,11 +107,7 @@
   {
    "cell_type": "code",
    "execution_count": null,
-<<<<<<< HEAD
-   "id": "bf91aacc",
-=======
    "id": "0b313468",
->>>>>>> c83a28c5
    "metadata": {},
    "outputs": [],
    "source": [
@@ -165,56 +135,6 @@
    "id": "2cf47703",
    "metadata": {},
    "outputs": [],
-<<<<<<< HEAD
-   "source": [
-    "beta, zs, Es1, phis1,_ = B.leakyvecmodes(p=p, ctr=center, rad=radius,\n",
-    "                                       alpha=10, d=2,\n",
-    "#                                        rhoinv=.99,\n",
-    "#                                        quadrule='ellipse_trapez_shift',\n",
-    "                                       nspan=nspan, npts=npts,\n",
-    "                                       niterations=5, nrestarts=0,\n",
-    "                                       stop_tol=1e-11)"
-   ]
-  },
-  {
-   "cell_type": "code",
-   "execution_count": null,
-   "id": "74b3f882",
-   "metadata": {},
-   "outputs": [],
-   "source": [
-    "for e in Es1:\n",
-    "#     Draw(e.real, B.mesh, vectors={'grid_size':200})\n",
-    "    Draw(e.Norm(), B.mesh)"
-   ]
-  },
-  {
-   "cell_type": "code",
-   "execution_count": null,
-   "id": "48e94cf6",
-   "metadata": {},
-   "outputs": [],
-   "source": [
-    "for phi1 in phis1:\n",
-    "    Draw(phi1, B.mesh)"
-   ]
-  },
-  {
-   "cell_type": "markdown",
-   "id": "c623a85d",
-   "metadata": {},
-   "source": [
-    "# Less smooth PML"
-   ]
-  },
-  {
-   "cell_type": "code",
-   "execution_count": null,
-   "id": "1ff28c60",
-   "metadata": {},
-   "outputs": [],
-=======
->>>>>>> c83a28c5
    "source": [
     "beta, zs, Es, phis,_ = B.leakyvecmodes(p=p, ctr=center, rad=radius,\n",
     "                                       alpha=10,\n",
@@ -228,68 +148,12 @@
   {
    "cell_type": "code",
    "execution_count": null,
-<<<<<<< HEAD
-   "id": "48f6e8d0",
-   "metadata": {},
-   "outputs": [],
-   "source": [
-    "for e in Es2:\n",
-    "    Draw(e.real, B.mesh, vectors={'grid_size':200})"
-   ]
-  },
-  {
-   "cell_type": "code",
-   "execution_count": null,
-   "id": "0cec583c",
-   "metadata": {},
-   "outputs": [],
-   "source": [
-    "for phi in phis2:\n",
-    "    Draw(ng.grad(phi).Norm(), B.mesh)"
-   ]
-  },
-  {
-   "cell_type": "markdown",
-   "id": "e21310b4",
-=======
    "id": "74b3f882",
->>>>>>> c83a28c5
-   "metadata": {},
-   "outputs": [],
-   "source": [
-<<<<<<< HEAD
-    "# Discontinuous PML"
-   ]
-  },
-  {
-   "cell_type": "code",
-   "execution_count": null,
-   "id": "52ef5907",
-   "metadata": {},
-   "outputs": [],
-   "source": [
-    "beta, zs, Es3, phis3,_ = B.leakyvecmodes(p=p, ctr=center, rad=radius,\n",
-    "                                       alpha=8,\n",
-    "#                                        rhoinv=.99,\n",
-    "#                                        quadrule='ellipse_trapez_shift',\n",
-    "                                       nspan=nspan, npts=npts,\n",
-    "                                       niterations=4, nrestarts=0,\n",
-    "                                       stop_tol=1e-11)"
-   ]
-  },
-  {
-   "cell_type": "code",
-   "execution_count": null,
-   "id": "215f2064",
-   "metadata": {},
-   "outputs": [],
-   "source": [
-    "for e in Es3:\n",
-    "    Draw(e.real, B.mesh, vectors={'grid_size':200})"
-=======
+   "metadata": {},
+   "outputs": [],
+   "source": [
     "for e in Es:\n",
     "    Draw(e.real, B.mesh, vectors={'grid_size' : 200})"
->>>>>>> c83a28c5
    ]
   },
   {
