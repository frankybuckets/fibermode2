--- conflicted
+++ resolved
@@ -42,8 +42,6 @@
   {
    "cell_type": "code",
    "execution_count": null,
-<<<<<<< HEAD
-=======
    "id": "5f352997",
    "metadata": {},
    "outputs": [],
@@ -69,7 +67,6 @@
   {
    "cell_type": "code",
    "execution_count": null,
->>>>>>> c83a28c5
    "id": "3f2d047b",
    "metadata": {},
    "outputs": [],
@@ -100,8 +97,6 @@
   {
    "cell_type": "code",
    "execution_count": null,
-<<<<<<< HEAD
-=======
    "id": "ff03a13d",
    "metadata": {},
    "outputs": [],
@@ -112,7 +107,6 @@
   {
    "cell_type": "code",
    "execution_count": null,
->>>>>>> c83a28c5
    "id": "0b313468",
    "metadata": {},
    "outputs": [],
