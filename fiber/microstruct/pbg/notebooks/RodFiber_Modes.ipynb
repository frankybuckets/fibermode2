{
 "cells": [
  {
   "cell_type": "markdown",
   "id": "5481d90e",
   "metadata": {},
   "source": [
    "# Rod Fiber Mode Notebook\n",
    "\n",
    "This notebook is used to find and view modes for the PBG fiber from : Litchinitser et al., “Resonances in Microstructured Optical Waveguides.\"  We expect this fiber to have ripples in the high index region."
   ]
  },
  {
   "cell_type": "code",
   "execution_count": 1,
   "id": "c3158f26",
   "metadata": {},
   "outputs": [],
   "source": [
    "import ngsolve as ng\n",
    "from ngsolve.webgui import Draw\n",
    "\n",
    "from fiberamp.fiber.microstruct.pbg import PBG, load_pbg_mode\n",
    "from fiberamp.fiber.microstruct.pbg.fiber_dicts.rod import params"
   ]
  },
  {
   "cell_type": "code",
<<<<<<< HEAD
   "execution_count": null,
   "id": "0414ce7b",
=======
   "execution_count": 2,
   "id": "7eb8a119",
>>>>>>> 5cea4657
   "metadata": {},
   "outputs": [
    {
     "name": "stdout",
     "output_type": "stream",
     "text": [
      "no buffer no polymer\n",
      "Generating mesh.\n",
      "Mesh created.\n",
      "ModeSolver: Checking if mesh has required regions\n",
      "Mesh has  14982  elements,  7510  points,  and  22491  edges.\n"
     ]
    }
   ],
   "source": [
    "params['tube_maxh']"
   ]
  },
  {
   "cell_type": "code",
<<<<<<< HEAD
   "execution_count": null,
   "id": "7eb8a119",
=======
   "execution_count": 3,
   "id": "9c58d10d",
>>>>>>> 5cea4657
   "metadata": {},
   "outputs": [
    {
     "data": {
      "application/vnd.jupyter.widget-view+json": {
       "model_id": "73ca4cabe20f42a29680278f5fbc1271",
       "version_major": 2,
       "version_minor": 0
      },
      "text/plain": [
       "WebGuiWidget(layout=Layout(height='50vh', width='100%'), value={'gui_settings': {}, 'ngsolve_version': '6.2.23…"
      ]
     },
     "metadata": {},
     "output_type": "display_data"
    },
    {
     "data": {
      "text/plain": [
       "BaseWebGuiScene"
      ]
     },
     "execution_count": 3,
     "metadata": {},
     "output_type": "execute_result"
    }
   ],
   "source": [
    "A = PBG(params)\n"
   ]
  },
  {
   "cell_type": "code",
<<<<<<< HEAD
   "execution_count": null,
   "id": "9c58d10d",
=======
   "execution_count": 4,
   "id": "5f089991",
>>>>>>> 5cea4657
   "metadata": {},
   "outputs": [
    {
     "name": "stdout",
     "output_type": "stream",
     "text": [
      "ModeSolver.leakymode called on object with these settings:\n",
      " <fiberamp.fiber.microstruct.pbg.PBG.PBG object at 0x12b5f6810>\n",
      "Set freq-dependent PML with p= 3  alpha= 5 and thickness=2.000\n",
      "\n",
      "SpectralProj: Setting shifted trapezoidal rule on elliptical contour\n",
      "SpectralProjNGPoly: Checking if A[d] is nonzero & Hermitian.\n",
      "SpectralProjNG: Checking if inverse.H works for umfpack\n",
      "SpectralProjNGPoly: Computing resolvents along the contour using\n",
      "                    inverse type umfpack (installed default umfpack)\n",
      "SpectralProjNGPoly: Factorizing 67474x67474 system at z =  +1.251 -0.005j\n",
      "SpectralProjNGPoly: Factorizing 67474x67474 system at z =  +1.237 -0.005j\n",
      "SpectralProjNGPoly: Factorizing 67474x67474 system at z =  +1.237 -0.007j\n",
      "SpectralProjNGPoly: Factorizing 67474x67474 system at z =  +1.251 -0.007j\n",
      "\n",
      "=========== Starting FEAST iterations ===========\n",
      "Trying with 4 vectors:\n",
      "\n",
      " ITERATION 1 with 4 vectors and 4 left vectors\n",
      "   During kernel cleaning abs(g):\n",
      "   [9.7e-12 3.1e-12 1.0e-11 4.7e-12]\n",
      "   Real part of computed eigenvalues:\n",
      "   [1.11662646 1.11989125 1.1243175  1.12685235]\n",
      "   Imag part of computed eigenvalues:\n",
      "   [ 0.00048374 -0.00226773  0.00409367 -0.00115109]\n",
      "   Relative Hausdorff distance from prior iterate: 7.976e+99\n",
      "\n",
      " ITERATION 2 with 4 vectors and 4 left vectors\n",
      "   During kernel cleaning abs(g):\n",
      "   [0.5 0.4 0.3 0.2]\n",
      "   Real part of computed eigenvalues:\n",
      "   [1.11563306 1.12001493 1.12320162 1.12520218]\n",
      "   Imag part of computed eigenvalues:\n",
      "   [ 0.00234633  0.00136167 -0.00172963 -0.00127369]\n",
      "   Relative Hausdorff distance from prior iterate: 4.065e-03\n",
      "\n",
      " ITERATION 3 with 4 vectors and 4 left vectors\n",
      "   During kernel cleaning abs(g):\n",
      "   [7.8e-12 7.7e-12 9.2e-12 9.1e-12]\n",
      "   Real part of computed eigenvalues:\n",
      "   [1.11436342 1.12061582 1.1224829  1.12590297]\n",
      "   Imag part of computed eigenvalues:\n",
      "   [ 0.006279    0.00056191 -0.00136261 -0.00064207]\n",
      "   Relative Hausdorff distance from prior iterate: 3.296e-03\n",
      "\n",
      " ITERATION 4 with 4 vectors and 4 left vectors\n",
      "   During kernel cleaning abs(g):\n",
      "   [0.3 0.7 0.4 0.4]\n",
      "   Real part of computed eigenvalues:\n",
      "   [1.11924618 1.12135613 1.1220331  1.12610703]\n",
      "   Imag part of computed eigenvalues:\n",
      "   [ 0.01414699 -0.00137725 -0.00015027 -0.00018102]\n",
      "   Relative Hausdorff distance from prior iterate: 7.385e-03\n",
      "\n",
      " ITERATION 5 with 4 vectors and 4 left vectors\n",
      "   During kernel cleaning abs(g):\n",
      "   [2.0e-11 1.0e-11 1.1e-11 1.1e-11]\n",
      "   Real part of computed eigenvalues:\n",
      "   [1.12104921 1.12278671 1.1262303  1.12910867]\n",
      "   Imag part of computed eigenvalues:\n",
      "   [-0.00259597  0.00010011  0.00013739  0.00886216]\n",
      "   Relative Hausdorff distance from prior iterate: 8.924e-03\n",
      "\n",
      " ITERATION 6 with 4 vectors and 4 left vectors\n",
      "   During kernel cleaning abs(g):\n",
      "   [0.4 0.4 0.5 0.4]\n",
      "   Real part of computed eigenvalues:\n",
      "   [1.12144616 1.12318625 1.12638556 1.12818238]\n",
      "   Imag part of computed eigenvalues:\n",
      "   [-0.00379607  0.00013048  0.00041082  0.00317536]\n",
      "   Relative Hausdorff distance from prior iterate: 4.595e-03\n",
      "\n",
      " ITERATION 7 with 4 vectors and 4 left vectors\n",
      "   During kernel cleaning abs(g):\n",
      "   [1.4e-11 1.7e-11 1.5e-11 1.6e-11]\n",
      "   Real part of computed eigenvalues:\n",
      "   [1.12265712 1.12343531 1.126123   1.12699387]\n",
      "   Imag part of computed eigenvalues:\n",
      "   [-0.0047694   0.00010231  0.00140704  0.00039836]\n",
      "   Relative Hausdorff distance from prior iterate: 2.165e-03\n",
      "\n",
      " ITERATION 8 with 4 vectors and 4 left vectors\n",
      "   During kernel cleaning abs(g):\n",
      "   [0.4 0.3 0.3 0.4]\n",
      "   Real part of computed eigenvalues:\n",
      "   [1.12358528 1.12444153 1.12538233 1.12683899]\n",
      "   Imag part of computed eigenvalues:\n",
      "   [ 6.24211439e-05 -4.85766508e-03  1.06166667e-03  7.24377022e-07]\n",
      "   Relative Hausdorff distance from prior iterate: 1.425e-03\n",
      "\n",
      "\n",
      "***FEAST did not converge!\n",
      "\n",
      "============= FEAST iterations done =============\n",
      "*** Iterations did not converge\n",
      "   Normalizing by M-norms: max=3.1e+00, min=1.5e-06\n",
      "   Normalizing by M-norms: max=2.1e+03, min=1.2e+01\n",
      "Results:\n",
      " Z: [1.12444153-4.85766508e-03j 1.12358528+6.24211439e-05j\n",
      " 1.12538233+1.06166667e-03j 1.12683899+7.24377022e-07j]\n",
      " beta: [10960098.58976392+5.97731302e+01j 10960108.99258842-7.67500921e-01j\n",
      " 10960086.8853463 -1.30746567e+01j 10960068.92849142-8.93242256e-03j]\n",
      " CL dB/m: [ 5.19182812e+02 -6.66642830e+00 -1.13565025e+02 -7.75860366e-02]\n",
      "Mode boundary L² norm = 6.2e-03\n",
      "*** Mode boundary L2 norm > 1e-6!\n",
      "PML decay estimates boundary norm ~ 1.3e-03\n"
     ]
    }
   ],
   "source": [
    "Draw(A.index, A.mesh)\n"
   ]
  },
  {
<<<<<<< HEAD
   "cell_type": "markdown",
   "id": "b56f6863",
   "metadata": {},
=======
   "cell_type": "code",
   "execution_count": 5,
   "id": "5cab8894",
   "metadata": {},
   "outputs": [
    {
     "data": {
      "application/vnd.jupyter.widget-view+json": {
       "model_id": "2b6643c19a654594acda8b25e42bd0cc",
       "version_major": 2,
       "version_minor": 0
      },
      "text/plain": [
       "WebGuiWidget(layout=Layout(height='50vh', width='100%'), value={'gui_settings': {}, 'ngsolve_version': '6.2.23…"
      ]
     },
     "metadata": {},
     "output_type": "display_data"
    },
    {
     "data": {
      "application/vnd.jupyter.widget-view+json": {
       "model_id": "e19aa853ec7f4b6cac71946f692b8105",
       "version_major": 2,
       "version_minor": 0
      },
      "text/plain": [
       "WebGuiWidget(layout=Layout(height='50vh', width='100%'), value={'gui_settings': {}, 'ngsolve_version': '6.2.23…"
      ]
     },
     "metadata": {},
     "output_type": "display_data"
    },
    {
     "data": {
      "application/vnd.jupyter.widget-view+json": {
       "model_id": "a16317295b524ba4bc7ac9230c3ff123",
       "version_major": 2,
       "version_minor": 0
      },
      "text/plain": [
       "WebGuiWidget(layout=Layout(height='50vh', width='100%'), value={'gui_settings': {}, 'ngsolve_version': '6.2.23…"
      ]
     },
     "metadata": {},
     "output_type": "display_data"
    },
    {
     "data": {
      "application/vnd.jupyter.widget-view+json": {
       "model_id": "bd81b24b892043d095dc41c140ee373a",
       "version_major": 2,
       "version_minor": 0
      },
      "text/plain": [
       "WebGuiWidget(layout=Layout(height='50vh', width='100%'), value={'gui_settings': {}, 'ngsolve_version': '6.2.23…"
      ]
     },
     "metadata": {},
     "output_type": "display_data"
    }
   ],
>>>>>>> 5cea4657
   "source": [
    "# Scalar Modes"
   ]
  },
  {
   "cell_type": "markdown",
   "id": "d4e2a1e8",
   "metadata": {},
   "source": [
    "### Small radius search "
   ]
  },
  {
   "cell_type": "code",
   "execution_count": null,
   "id": "47d8c1ba",
   "metadata": {},
   "outputs": [],
   "source": [
    "center = 1.73806037-0.01388821j   # fundamental mode!\n",
    "radius = .01\n",
    "p = 3\n",
    "\n",
    "z2, y2, yl2, beta2, P2, _ = A.leakymode(p, rad=radius, ctr=center, alpha=A.alpha,\n",
    "                                   niterations=5, npts=4, nspan=2, nrestarts=0)"
   ]
  },
  {
   "cell_type": "code",
   "execution_count": null,
   "id": "23531215",
   "metadata": {},
   "outputs": [],
   "source": [
    "C=1e2\n",
    "for f in y2:\n",
    "    Draw(C*f, A.mesh)\n"
   ]
  },
  {
   "cell_type": "code",
   "execution_count": null,
   "id": "0cfcbd9e",
   "metadata": {},
   "outputs": [],
   "source": [
    "center = 2.71099165-0.0240913j  # Higher order mode\n",
    "radius = .01\n",
    "p = 3\n",
    "\n",
    "z2, y2, yl2, beta2, P2, _ = A.leakymode(p, rad=radius, ctr=center, alpha=A.alpha,\n",
    "                                   niterations=5, npts=4, nspan=2, nrestarts=0)"
   ]
  },
  {
   "cell_type": "code",
   "execution_count": null,
   "id": "3eebf2c8",
   "metadata": {},
   "outputs": [],
   "source": [
    "C=1e2\n",
    "for f in y2:\n",
    "    Draw(C*f, A.mesh)"
   ]
  },
  {
   "cell_type": "code",
   "execution_count": null,
   "id": "5f458f93",
   "metadata": {},
   "outputs": [],
   "source": [
    "center = 1.24381527-0.00585777j   # Modes in rods\n",
    "radius = .01\n",
    "p = 2\n",
    "\n",
    "z, y, yl, beta, P, _ = A.leakymode(p, rad=radius, ctr=center,\n",
    "                                   alpha=5, stop_tol=1e-8,\n",
    "                                   quadrule='ellipse_trapez_shift',\n",
    "                                   rhoinv=.9, \n",
    "                                   niterations=8, npts=4,\n",
    "                                   nspan=4, nrestarts=0)\n"
   ]
  },
  {
   "cell_type": "code",
   "execution_count": null,
   "id": "c8d20944",
   "metadata": {},
   "outputs": [],
   "source": [
    "C=1e0\n",
    "for f in y:\n",
    "    Draw(C*f.Norm(), A.mesh)"
   ]
  },
  {
   "cell_type": "markdown",
   "id": "bb969c20",
   "metadata": {},
   "source": [
    "# Vector Modes"
   ]
  },
  {
   "cell_type": "code",
   "execution_count": null,
   "id": "707114a7",
   "metadata": {},
   "outputs": [],
   "source": [
    "center = (1.73806037-0.01388821j)**2\n",
    "radius = .1\n",
    "p = 1\n",
    "\n",
    "betas, Zsqrs, Es, phis, _ = A.leakyvecmodes(p=p, rad=radius, ctr=center, alpha=A.alpha,\n",
    "                                   niterations=5, npts=2, nspan=2, nrestarts=0)"
   ]
  },
  {
   "cell_type": "code",
   "execution_count": null,
   "id": "511f4123",
   "metadata": {},
   "outputs": [],
   "source": [
    "C=1e0\n",
    "for e in Es:\n",
    "    Draw(C*e.real, A.mesh, vectors={'grid_size':500})"
   ]
  },
  {
   "cell_type": "code",
   "execution_count": null,
   "id": "782b18c8",
   "metadata": {},
   "outputs": [],
   "source": [
    "C=1e0\n",
    "for phi in phis:\n",
    "    Draw(C*phi, A.mesh)"
   ]
  },
  {
   "cell_type": "code",
   "execution_count": null,
   "id": "1b2dcd69",
   "metadata": {},
   "outputs": [],
   "source": [
    "center = 7.49443801-0.20447834j\n",
    "radius = .01\n",
    "p = 1\n",
    "\n",
    "betas, Zsqrs, Es, phis, _ = A.leakyvecmodes(p=p, rad=radius, ctr=center, alpha=A.alpha,\n",
    "                                   niterations=5, npts=4, nspan=2, nrestarts=0)"
   ]
  },
  {
   "cell_type": "code",
   "execution_count": null,
   "id": "d063d487",
   "metadata": {},
   "outputs": [],
   "source": [
    "C=1e2\n",
    "for e in Es:\n",
    "    Draw(C*e.real, A.mesh, vectors={'grid_size':500})"
   ]
  },
  {
   "cell_type": "code",
   "execution_count": null,
   "id": "073cf587",
   "metadata": {},
   "outputs": [],
   "source": [
    "C=1e1\n",
    "for phi in phis:\n",
    "    Draw(C*phi, A.mesh)"
   ]
  },
  {
   "cell_type": "code",
   "execution_count": null,
   "id": "8b2594b3",
   "metadata": {},
   "outputs": [],
   "source": []
  }
 ],
 "metadata": {
  "kernelspec": {
   "display_name": "Python 3 (ipykernel)",
   "language": "python",
   "name": "python3"
  },
  "language_info": {
   "codemirror_mode": {
    "name": "ipython",
    "version": 3
   },
   "file_extension": ".py",
   "mimetype": "text/x-python",
   "name": "python",
   "nbconvert_exporter": "python",
   "pygments_lexer": "ipython3",
   "version": "3.11.3"
  }
 },
 "nbformat": 4,
 "nbformat_minor": 5
}<|MERGE_RESOLUTION|>--- conflicted
+++ resolved
@@ -12,7 +12,7 @@
   },
   {
    "cell_type": "code",
-   "execution_count": 1,
+   "execution_count": null,
    "id": "c3158f26",
    "metadata": {},
    "outputs": [],
@@ -26,343 +26,42 @@
   },
   {
    "cell_type": "code",
-<<<<<<< HEAD
-   "execution_count": null,
-   "id": "0414ce7b",
-=======
-   "execution_count": 2,
+   "execution_count": null,
    "id": "7eb8a119",
->>>>>>> 5cea4657
-   "metadata": {},
-   "outputs": [
-    {
-     "name": "stdout",
-     "output_type": "stream",
-     "text": [
-      "no buffer no polymer\n",
-      "Generating mesh.\n",
-      "Mesh created.\n",
-      "ModeSolver: Checking if mesh has required regions\n",
-      "Mesh has  14982  elements,  7510  points,  and  22491  edges.\n"
-     ]
-    }
-   ],
-   "source": [
-    "params['tube_maxh']"
-   ]
-  },
-  {
-   "cell_type": "code",
-<<<<<<< HEAD
-   "execution_count": null,
-   "id": "7eb8a119",
-=======
-   "execution_count": 3,
+   "metadata": {},
+   "outputs": [],
+   "source": [
+    "A = PBG(params)\n"
+   ]
+  },
+  {
+   "cell_type": "code",
+   "execution_count": null,
    "id": "9c58d10d",
->>>>>>> 5cea4657
-   "metadata": {},
-   "outputs": [
-    {
-     "data": {
-      "application/vnd.jupyter.widget-view+json": {
-       "model_id": "73ca4cabe20f42a29680278f5fbc1271",
-       "version_major": 2,
-       "version_minor": 0
-      },
-      "text/plain": [
-       "WebGuiWidget(layout=Layout(height='50vh', width='100%'), value={'gui_settings': {}, 'ngsolve_version': '6.2.23…"
-      ]
-     },
-     "metadata": {},
-     "output_type": "display_data"
-    },
-    {
-     "data": {
-      "text/plain": [
-       "BaseWebGuiScene"
-      ]
-     },
-     "execution_count": 3,
-     "metadata": {},
-     "output_type": "execute_result"
-    }
-   ],
-   "source": [
-    "A = PBG(params)\n"
-   ]
-  },
-  {
-   "cell_type": "code",
-<<<<<<< HEAD
-   "execution_count": null,
-   "id": "9c58d10d",
-=======
-   "execution_count": 4,
+   "metadata": {},
+   "outputs": [],
+   "source": [
+    "Draw(A.index, A.mesh)\n"
+   ]
+  },
+  {
+   "cell_type": "markdown",
+   "id": "b56f6863",
+   "metadata": {},
+   "source": [
+    "# Scalar Modes"
+   ]
+  },
+  {
+   "cell_type": "code",
+   "execution_count": null,
    "id": "5f089991",
->>>>>>> 5cea4657
-   "metadata": {},
-   "outputs": [
-    {
-     "name": "stdout",
-     "output_type": "stream",
-     "text": [
-      "ModeSolver.leakymode called on object with these settings:\n",
-      " <fiberamp.fiber.microstruct.pbg.PBG.PBG object at 0x12b5f6810>\n",
-      "Set freq-dependent PML with p= 3  alpha= 5 and thickness=2.000\n",
-      "\n",
-      "SpectralProj: Setting shifted trapezoidal rule on elliptical contour\n",
-      "SpectralProjNGPoly: Checking if A[d] is nonzero & Hermitian.\n",
-      "SpectralProjNG: Checking if inverse.H works for umfpack\n",
-      "SpectralProjNGPoly: Computing resolvents along the contour using\n",
-      "                    inverse type umfpack (installed default umfpack)\n",
-      "SpectralProjNGPoly: Factorizing 67474x67474 system at z =  +1.251 -0.005j\n",
-      "SpectralProjNGPoly: Factorizing 67474x67474 system at z =  +1.237 -0.005j\n",
-      "SpectralProjNGPoly: Factorizing 67474x67474 system at z =  +1.237 -0.007j\n",
-      "SpectralProjNGPoly: Factorizing 67474x67474 system at z =  +1.251 -0.007j\n",
-      "\n",
-      "=========== Starting FEAST iterations ===========\n",
-      "Trying with 4 vectors:\n",
-      "\n",
-      " ITERATION 1 with 4 vectors and 4 left vectors\n",
-      "   During kernel cleaning abs(g):\n",
-      "   [9.7e-12 3.1e-12 1.0e-11 4.7e-12]\n",
-      "   Real part of computed eigenvalues:\n",
-      "   [1.11662646 1.11989125 1.1243175  1.12685235]\n",
-      "   Imag part of computed eigenvalues:\n",
-      "   [ 0.00048374 -0.00226773  0.00409367 -0.00115109]\n",
-      "   Relative Hausdorff distance from prior iterate: 7.976e+99\n",
-      "\n",
-      " ITERATION 2 with 4 vectors and 4 left vectors\n",
-      "   During kernel cleaning abs(g):\n",
-      "   [0.5 0.4 0.3 0.2]\n",
-      "   Real part of computed eigenvalues:\n",
-      "   [1.11563306 1.12001493 1.12320162 1.12520218]\n",
-      "   Imag part of computed eigenvalues:\n",
-      "   [ 0.00234633  0.00136167 -0.00172963 -0.00127369]\n",
-      "   Relative Hausdorff distance from prior iterate: 4.065e-03\n",
-      "\n",
-      " ITERATION 3 with 4 vectors and 4 left vectors\n",
-      "   During kernel cleaning abs(g):\n",
-      "   [7.8e-12 7.7e-12 9.2e-12 9.1e-12]\n",
-      "   Real part of computed eigenvalues:\n",
-      "   [1.11436342 1.12061582 1.1224829  1.12590297]\n",
-      "   Imag part of computed eigenvalues:\n",
-      "   [ 0.006279    0.00056191 -0.00136261 -0.00064207]\n",
-      "   Relative Hausdorff distance from prior iterate: 3.296e-03\n",
-      "\n",
-      " ITERATION 4 with 4 vectors and 4 left vectors\n",
-      "   During kernel cleaning abs(g):\n",
-      "   [0.3 0.7 0.4 0.4]\n",
-      "   Real part of computed eigenvalues:\n",
-      "   [1.11924618 1.12135613 1.1220331  1.12610703]\n",
-      "   Imag part of computed eigenvalues:\n",
-      "   [ 0.01414699 -0.00137725 -0.00015027 -0.00018102]\n",
-      "   Relative Hausdorff distance from prior iterate: 7.385e-03\n",
-      "\n",
-      " ITERATION 5 with 4 vectors and 4 left vectors\n",
-      "   During kernel cleaning abs(g):\n",
-      "   [2.0e-11 1.0e-11 1.1e-11 1.1e-11]\n",
-      "   Real part of computed eigenvalues:\n",
-      "   [1.12104921 1.12278671 1.1262303  1.12910867]\n",
-      "   Imag part of computed eigenvalues:\n",
-      "   [-0.00259597  0.00010011  0.00013739  0.00886216]\n",
-      "   Relative Hausdorff distance from prior iterate: 8.924e-03\n",
-      "\n",
-      " ITERATION 6 with 4 vectors and 4 left vectors\n",
-      "   During kernel cleaning abs(g):\n",
-      "   [0.4 0.4 0.5 0.4]\n",
-      "   Real part of computed eigenvalues:\n",
-      "   [1.12144616 1.12318625 1.12638556 1.12818238]\n",
-      "   Imag part of computed eigenvalues:\n",
-      "   [-0.00379607  0.00013048  0.00041082  0.00317536]\n",
-      "   Relative Hausdorff distance from prior iterate: 4.595e-03\n",
-      "\n",
-      " ITERATION 7 with 4 vectors and 4 left vectors\n",
-      "   During kernel cleaning abs(g):\n",
-      "   [1.4e-11 1.7e-11 1.5e-11 1.6e-11]\n",
-      "   Real part of computed eigenvalues:\n",
-      "   [1.12265712 1.12343531 1.126123   1.12699387]\n",
-      "   Imag part of computed eigenvalues:\n",
-      "   [-0.0047694   0.00010231  0.00140704  0.00039836]\n",
-      "   Relative Hausdorff distance from prior iterate: 2.165e-03\n",
-      "\n",
-      " ITERATION 8 with 4 vectors and 4 left vectors\n",
-      "   During kernel cleaning abs(g):\n",
-      "   [0.4 0.3 0.3 0.4]\n",
-      "   Real part of computed eigenvalues:\n",
-      "   [1.12358528 1.12444153 1.12538233 1.12683899]\n",
-      "   Imag part of computed eigenvalues:\n",
-      "   [ 6.24211439e-05 -4.85766508e-03  1.06166667e-03  7.24377022e-07]\n",
-      "   Relative Hausdorff distance from prior iterate: 1.425e-03\n",
-      "\n",
-      "\n",
-      "***FEAST did not converge!\n",
-      "\n",
-      "============= FEAST iterations done =============\n",
-      "*** Iterations did not converge\n",
-      "   Normalizing by M-norms: max=3.1e+00, min=1.5e-06\n",
-      "   Normalizing by M-norms: max=2.1e+03, min=1.2e+01\n",
-      "Results:\n",
-      " Z: [1.12444153-4.85766508e-03j 1.12358528+6.24211439e-05j\n",
-      " 1.12538233+1.06166667e-03j 1.12683899+7.24377022e-07j]\n",
-      " beta: [10960098.58976392+5.97731302e+01j 10960108.99258842-7.67500921e-01j\n",
-      " 10960086.8853463 -1.30746567e+01j 10960068.92849142-8.93242256e-03j]\n",
-      " CL dB/m: [ 5.19182812e+02 -6.66642830e+00 -1.13565025e+02 -7.75860366e-02]\n",
-      "Mode boundary L² norm = 6.2e-03\n",
-      "*** Mode boundary L2 norm > 1e-6!\n",
-      "PML decay estimates boundary norm ~ 1.3e-03\n"
-     ]
-    }
-   ],
-   "source": [
-    "Draw(A.index, A.mesh)\n"
-   ]
-  },
-  {
-<<<<<<< HEAD
-   "cell_type": "markdown",
-   "id": "b56f6863",
-   "metadata": {},
-=======
-   "cell_type": "code",
-   "execution_count": 5,
-   "id": "5cab8894",
-   "metadata": {},
-   "outputs": [
-    {
-     "data": {
-      "application/vnd.jupyter.widget-view+json": {
-       "model_id": "2b6643c19a654594acda8b25e42bd0cc",
-       "version_major": 2,
-       "version_minor": 0
-      },
-      "text/plain": [
-       "WebGuiWidget(layout=Layout(height='50vh', width='100%'), value={'gui_settings': {}, 'ngsolve_version': '6.2.23…"
-      ]
-     },
-     "metadata": {},
-     "output_type": "display_data"
-    },
-    {
-     "data": {
-      "application/vnd.jupyter.widget-view+json": {
-       "model_id": "e19aa853ec7f4b6cac71946f692b8105",
-       "version_major": 2,
-       "version_minor": 0
-      },
-      "text/plain": [
-       "WebGuiWidget(layout=Layout(height='50vh', width='100%'), value={'gui_settings': {}, 'ngsolve_version': '6.2.23…"
-      ]
-     },
-     "metadata": {},
-     "output_type": "display_data"
-    },
-    {
-     "data": {
-      "application/vnd.jupyter.widget-view+json": {
-       "model_id": "a16317295b524ba4bc7ac9230c3ff123",
-       "version_major": 2,
-       "version_minor": 0
-      },
-      "text/plain": [
-       "WebGuiWidget(layout=Layout(height='50vh', width='100%'), value={'gui_settings': {}, 'ngsolve_version': '6.2.23…"
-      ]
-     },
-     "metadata": {},
-     "output_type": "display_data"
-    },
-    {
-     "data": {
-      "application/vnd.jupyter.widget-view+json": {
-       "model_id": "bd81b24b892043d095dc41c140ee373a",
-       "version_major": 2,
-       "version_minor": 0
-      },
-      "text/plain": [
-       "WebGuiWidget(layout=Layout(height='50vh', width='100%'), value={'gui_settings': {}, 'ngsolve_version': '6.2.23…"
-      ]
-     },
-     "metadata": {},
-     "output_type": "display_data"
-    }
-   ],
->>>>>>> 5cea4657
-   "source": [
-    "# Scalar Modes"
-   ]
-  },
-  {
-   "cell_type": "markdown",
-   "id": "d4e2a1e8",
-   "metadata": {},
-   "source": [
-    "### Small radius search "
-   ]
-  },
-  {
-   "cell_type": "code",
-   "execution_count": null,
-   "id": "47d8c1ba",
-   "metadata": {},
-   "outputs": [],
-   "source": [
-    "center = 1.73806037-0.01388821j   # fundamental mode!\n",
+   "metadata": {},
+   "outputs": [],
+   "source": [
+    "center = 1.24381527-0.00585777j\n",
     "radius = .01\n",
     "p = 3\n",
-    "\n",
-    "z2, y2, yl2, beta2, P2, _ = A.leakymode(p, rad=radius, ctr=center, alpha=A.alpha,\n",
-    "                                   niterations=5, npts=4, nspan=2, nrestarts=0)"
-   ]
-  },
-  {
-   "cell_type": "code",
-   "execution_count": null,
-   "id": "23531215",
-   "metadata": {},
-   "outputs": [],
-   "source": [
-    "C=1e2\n",
-    "for f in y2:\n",
-    "    Draw(C*f, A.mesh)\n"
-   ]
-  },
-  {
-   "cell_type": "code",
-   "execution_count": null,
-   "id": "0cfcbd9e",
-   "metadata": {},
-   "outputs": [],
-   "source": [
-    "center = 2.71099165-0.0240913j  # Higher order mode\n",
-    "radius = .01\n",
-    "p = 3\n",
-    "\n",
-    "z2, y2, yl2, beta2, P2, _ = A.leakymode(p, rad=radius, ctr=center, alpha=A.alpha,\n",
-    "                                   niterations=5, npts=4, nspan=2, nrestarts=0)"
-   ]
-  },
-  {
-   "cell_type": "code",
-   "execution_count": null,
-   "id": "3eebf2c8",
-   "metadata": {},
-   "outputs": [],
-   "source": [
-    "C=1e2\n",
-    "for f in y2:\n",
-    "    Draw(C*f, A.mesh)"
-   ]
-  },
-  {
-   "cell_type": "code",
-   "execution_count": null,
-   "id": "5f458f93",
-   "metadata": {},
-   "outputs": [],
-   "source": [
-    "center = 1.24381527-0.00585777j   # Modes in rods\n",
-    "radius = .01\n",
-    "p = 2\n",
     "\n",
     "z, y, yl, beta, P, _ = A.leakymode(p, rad=radius, ctr=center,\n",
     "                                   alpha=5, stop_tol=1e-8,\n",
@@ -375,13 +74,76 @@
   {
    "cell_type": "code",
    "execution_count": null,
-   "id": "c8d20944",
+   "id": "5cab8894",
    "metadata": {},
    "outputs": [],
    "source": [
     "C=1e0\n",
     "for f in y:\n",
     "    Draw(C*f.Norm(), A.mesh)"
+   ]
+  },
+  {
+   "cell_type": "markdown",
+   "id": "d4e2a1e8",
+   "metadata": {},
+   "source": [
+    "### Small radius search "
+   ]
+  },
+  {
+   "cell_type": "code",
+   "execution_count": null,
+   "id": "47d8c1ba",
+   "metadata": {},
+   "outputs": [],
+   "source": [
+    "center = 1.73806037-0.01388821j   # fundamental mode!\n",
+    "radius = .01\n",
+    "p = 3\n",
+    "\n",
+    "z2, y2, yl2, beta2, P2, _ = A.leakymode(p, rad=radius, ctr=center, alpha=A.alpha,\n",
+    "                                   niterations=5, npts=4, nspan=2, nrestarts=0)"
+   ]
+  },
+  {
+   "cell_type": "code",
+   "execution_count": null,
+   "id": "23531215",
+   "metadata": {},
+   "outputs": [],
+   "source": [
+    "C=1e2\n",
+    "for f in y2:\n",
+    "    Draw(C*f, A.mesh)\n",
+    "    Draw(C*f, A.mesh)"
+   ]
+  },
+  {
+   "cell_type": "code",
+   "execution_count": null,
+   "id": "0cfcbd9e",
+   "metadata": {},
+   "outputs": [],
+   "source": [
+    "center = 2.71099165-0.0240913j\n",
+    "radius = .01\n",
+    "p = 3\n",
+    "\n",
+    "z2, y2, yl2, beta2, P2, _ = A.leakymode(p, rad=radius, ctr=center, alpha=A.alpha,\n",
+    "                                   niterations=5, npts=4, nspan=2, nrestarts=0)"
+   ]
+  },
+  {
+   "cell_type": "code",
+   "execution_count": null,
+   "id": "3eebf2c8",
+   "metadata": {},
+   "outputs": [],
+   "source": [
+    "C=1e2\n",
+    "for f in y2:\n",
+    "    Draw(C*f, A.mesh)"
    ]
   },
   {
@@ -495,7 +257,7 @@
    "name": "python",
    "nbconvert_exporter": "python",
    "pygments_lexer": "ipython3",
-   "version": "3.11.3"
+   "version": "3.10.12"
   }
  },
  "nbformat": 4,
