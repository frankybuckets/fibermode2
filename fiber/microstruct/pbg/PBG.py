import netgen.geom2d as geom2d
import ngsolve as ng
import numpy as np
import os
import pickle
from fiberamp.fiber.modesolver import ModeSolver
from pyeigfeast.spectralproj.ngs import NGvecs


class PBG(ModeSolver):
    """
    Create a Photonic Band Gap (PBG) fiber object.

    These types of fibers have a lattice like microstructure that can allow
    modes to be carried in a lower index core region.  It is also possible
    to model Photonic Crystal Fibers (PCFs) via this class using appropriate
    parameters.  The PBG object can then be used to find the modes of the
    associated fiber using methods from the parent class ModeSolver.

    Inputs for Constructor
    ----------
    fiber_param_dict : dict
        Dictionary of parameters needed to construct the fiber. These are
        set as attributes.

    Attributes
    ----------
    - p: int
        The number of sides of the polygonal lattice. Default is 6.
    - layers: int
        Number of layers of tubes forming microstructure region.
    - skip: int
        Number of layers skipped to make the core region. Does not subtract
        from total number of tubes forming microstructure region.
    - Λ: float
        Distance separating layers of tubes.
    - r_tube: float
        Radius of the tubes.
    - r_core: float
        Radius of the core region (formed by skipping layers).
    - r_fiber: float
        Radius of the fiber as a whole.  More generally this can be
        any radius after which refractive profile is homogeneous.
    - scale: float
        Factor by which to scale the fiber parameters to make a
        non-dimensional geometry.  Frequently chosen to make the core
        region unit radius.  Note: resetting scale does NOT reset attributes
        derived from it (including geo, mesh, V).  If you change the scale you
        need to rebuild the object.
    - n_tube, n_clad: float
        Refractive indices of the tube and cladding material respectively.
    - n_core, n_buffer, n_outer: float
        Refractive indices in the respective regions.
    - n0 : float
        Base refractive index used in the refractive index function V.
    - t_buffer, t_outer: float
        Thickness of the buffer and PML regions respectively.
    - alpha: float
        PML parameter.
    - pml_maxh, air_maxh, tube_maxh, clad_maxh, core_maxh: floats
        Maximum element diameter for mesh on respective regions.
    - R_fiber: float
        Non-Dimensional radius after which refractive index function is
        constant.
    - R, Rout: floats
        Non-Dimensional radii indicating the beginning and end of the PML
        region.
    - wavelength, k: floats
        Wavelength and wavenumber of light for which we seek modes. Setting
        wavelength automatically sets k and V (see below).
    - geo, mesh: NGsolve objects
        Geometry and mesh of fiber.
    - refractive_index_dict: dict
        Dictionary giving refractive index of fiber materials.
    - V: NGsolve CoefficientFunction object
        Coefficient function based on refractive index function N, used in
        differential equation to be solved.
    - N: NGsolve CoefficientFunction object
        The refractive index function of the fiber. Often referred to as 'n'
        in the literature. By default this is a piecewise constant function
        equal to the refractive index of the material. Can be updated to any
        desired coefficient function defined on the mesh materials.  To reset
        to original values use self.reset_N method.  Note: updating N updates
        V function.

    Methods
    -------
    See parent class ModeSolver.

    """

    def __init__(self, fiber_param_dict, refine=0, curve=3):

        for key, value in fiber_param_dict.items():
            if key == 'wavelength':  # set later to update k and V
                pass
            else:
                setattr(self, key, value)

        # Set Vacuum physical constants
        self.eps0 = 8.85418782e-12
        self.mu0 = 1.25663706e-6

        self.v0 = 1 / (self.eps0 * self.mu0)**.5
        self.eta0 = np.sqrt(self.mu0 / self.eps0)

        if self.t_outer == 0:  # enforce outer region (for Modesolver)
            self.t_outer += .5 * self.r_fiber

        # Create Non-Dimensional Radii (for Modesolver)
        self.R = self.r_pml / self.scale  # beginning of PML
        self.Rout = self.r_out / self.scale  # end of PML and geometry

        # Create geometry
        self.geo = self.geometry(self.Λ,
                                 self.r_tube,
                                 self.r_fiber,
                                 self.r_poly,
                                 self.r_pml,
                                 self.r_out,
                                 self.scale,
                                 self.r_core,
                                 self.layers,
                                 self.skip,
                                 self.p,
                                 self.pattern,
                                 pml_type=self.pml_type,
                                 square_buffer=self.square_buffer)

        # Create Mesh
        self.refinements = 0
        self.create_mesh(ref=refine, curve=curve)

        # Set refractive indices (Need to implement Sellmeier here)
        self.refractive_index_dict = {
            'Outer': self.n_outer,
            'clad': self.n_clad,
            'tube': self.n_tube,
            'buffer': self.n_buffer,
            'core': self.n_core,
            'poly': self.n_poly,
            'NS_pml': self.n_outer,
            'EW_pml': self.n_outer
        }
        self.index = ng.CoefficientFunction([
            self.refractive_index_dict[mat]
            for mat in self.mesh.GetMaterials()
        ])

        # Set wavelength and base coefficent function (these then set k and V)
        self.wavelength = fiber_param_dict['wavelength']
        self.N = self.refractive_index_dict

        # Initialize parent class ModeSolver
        super().__init__(self.mesh, self.scale, self.n0)

    @property
    def wavelength(self):
        """Get wavelength."""
        return self._wavelength

    @wavelength.setter
    def wavelength(self, lam):
        # Sets wavelength and scaled wavelength and associated parameters
        self._wavelength = lam
        self.k = 2 * np.pi / self._wavelength

        try:
            self.V = self.set_V(self.N, self.k)
        except AttributeError:
            pass

    @property
    def N(self):
        """Get N."""
        return self._N

    @N.setter
    def N(self, ref_coeff_info):
        """Set base refractive coefficient function."""
        if isinstance(ref_coeff_info, dict):
            mats = self.mesh.GetMaterials()
            self._N = ng.CoefficientFunction(
                [ref_coeff_info[mat] for mat in mats])

<<<<<<< HEAD
        elif type(ref_coeff_info) is ng.CoefficientFunction:
=======
        elif isinstance(ref_coeff_info, ng.CoefficientFunction):
>>>>>>> 5cea4657
            self._N = ref_coeff_info

        else:
            raise NotImplementedError("Only dictionaries or coefficient\
                                      functions can be used to set base\
                                    refractive index function N.")
        self.V = self.set_V(self._N, self.k)

    def set_V(self, N, k):
        """Set coefficient function (V) for mesh."""
        V = (self.scale * k)**2 * (self.n0**2 - N**2)
        return V

    def reset_N(self):
        """Reset N to piecewise constant refractive index function."""
        self.N = self.refractive_index_dict

    def rotate(self, angle):
        """Rotate fiber by 'angle' (radians)."""
        self.geo = self.geometry(self.Λ,
                                 self.r_tube,
                                 self.r_fiber,
                                 self.r_poly,
                                 self.r_pml,
                                 self.r_out,
                                 self.scale,
                                 self.r_core,
                                 self.layers,
                                 self.skip,
                                 self.p,
                                 self.pattern,
                                 rot=angle)
        self.mesh = self.create_mesh()

    def create_mesh(self, ref=0, curve=3):
        """Set materials, max diameters and create mesh."""
        # Set the materials for the domain.
        if self.pml_type == 'radial':
            mat = {
                6: 'poly',
                5: 'Outer',
                4: 'buffer',
                3: 'tube',
                2: 'clad',
                1: 'core'
            }

            for domain, material in mat.items():
                self.geo.SetMaterial(domain, material)

            self.geo.SetDomainMaxH(5, self.pml_maxh)

        elif self.pml_type == 'square':
            mat = {
                8: 'NS_pml',
                7: 'EW_pml',
                6: 'poly',
                5: 'Outer',
                4: 'buffer',
                3: 'tube',
                2: 'clad',
                1: 'core'
            }

            for domain, material in mat.items():
                self.geo.SetMaterial(domain, material)

            self.geo.SetDomainMaxH(5, self.pml_maxh)
            self.geo.SetDomainMaxH(7, self.pml_maxh)
            self.geo.SetDomainMaxH(8, self.pml_maxh)

        # Set maxh on domains
        self.geo.SetDomainMaxH(1, self.core_maxh)
        self.geo.SetDomainMaxH(2, self.clad_maxh)
        self.geo.SetDomainMaxH(3, self.tube_maxh)
        self.geo.SetDomainMaxH(4, self.buffer_maxh)
        self.geo.SetDomainMaxH(6, self.poly_maxh)

        print("Generating mesh.")
        self.mesh = ng.Mesh(self.geo.GenerateMesh())
        print("Mesh created.")

        self.refine(n=ref, curve=curve)

    def reset_mesh(self):
        """Reset to original mesh."""
        self.geo = self.geometry(self.Λ,
                                 self.r_tube,
                                 self.r_fiber,
                                 self.r_poly,
                                 self.r_pml,
                                 self.r_out,
                                 self.scale,
                                 self.r_core,
                                 self.layers,
                                 self.skip,
                                 self.p,
                                 self.pattern,
                                 pml_type=self.pml_type,
                                 square_buffer=self.square_buffer)

        self.create_mesh(ref=0, curve=3)

    def refine(self, n=1, curve=3):
        """Refine mesh n times."""
        self.refinements += n
        for i in range(n):
            self.mesh.ngmesh.Refine()
            self.mesh.ngmesh.SetGeometry(self.geo)
            self.mesh = ng.Mesh(self.mesh.ngmesh.Copy())
        self.curve(curve)

    def curve(self, curve=3):
        self.mesh.Curve(curve)

    def geometry(self,
                 Λ,
                 r_tube,
                 r_fiber,
                 r_poly,
                 r_pml,
                 r_out,
                 scale,
                 r_core,
                 layers=6,
                 skip=1,
                 p=6,
                 pattern=[],
                 rot=0,
                 hexcore=True,
                 pml_type='radial',
                 square_buffer=.5):
        """
        Construct and return Non-Dimensionalized geometry.

        Parameters
        ----------
        Λ : float
            Distance between layers of tubes (Dimensional).
        r : float
            Radius of tubes (Dimensional).
        r_fiber : int or float
            Radius of fiber (Dimensional).
        r_poly: int or float
            Radius at which to begin polymer
        r_pml : int or float
            Radius at which to begin PML (Dimensional).
        r_out : int or float
            Radius at which to end PML (Dimensional).
        scale : float, optional
            Physical scale factor.
        layers : int, optional
            Number of layers of tubes. The default is 6.
        skip : int, optional
            Number of layers to skip to create core region. Note that this \
            does not reduce the number of layers created as determined by\
            the variable "layers." The default is 1.
        p : int, optional
            Number of sides of polygon determining lattice. The default is 6.
        pattern : list, optional
            List of 0's and 1's determining pattern of tubes. The default is
            [].
        rot: float, optional
            Rotate mesh by 'rot' radians. The default is zero.
        hexcore: boolean, optional
            Create hexagonal core region.  If set to false a circular core
            region is created.  For a hexagonal core, the radius is defined
            as the distance from the center to a vertex of the hexagon, and
            the value used for this is r_core. The default is True.
        pml_type: string, optional
            Determine geometrical type of pml. Options are 'radial' or
            'square'. If square is chosen, buffer region must be included, and
            this is ensured using the square_buffer parameter.  Default is
            'radial'.
        square_buffer: float, optional
            Enforce buffer thickness for square pml.  If provided radius of
            fiber and radius of buffer are equal, this will add a square
            buffer region with minimal distance to the fiber of
            square_buffer * R_fiber.  The default of .5 ensures buffer region
            is at least half a fiber radius separated from the fiber itself.

        Returns
        -------
        geo : netgen.libngpy._geom2d.SplineGeometry
            Completed geometry.
        """
        geo = geom2d.SplineGeometry()

        # Non-Dimensionalize needed physical parameters
        Λ /= scale
        R_tube = r_tube / scale

        R_fiber = r_fiber / scale
        R_poly = r_poly / scale
        R_pml = r_pml / scale
        R_out = r_out / scale

        # Create core region
        if skip == 0 or r_core == 0:
            pass

        elif hexcore:
            R_core = r_core / scale
            coords = [(R_core * np.cos(i * 2 * np.pi / p),
                       R_core * np.sin(i * 2 * np.pi / p)) for i in range(p)]
            pts = [geo.AppendPoint(x, y) for x, y in coords]

            for i in range(p - 1):
                geo.Append(["line", pts[i], pts[i + 1]],
                           leftdomain=1,
                           rightdomain=2)

            geo.Append(["line", pts[-1], pts[0]], leftdomain=1, rightdomain=2)

        else:
            R_core = r_core / scale
            geo.AddCircle(c=(0, 0),
                          r=R_core,
                          leftdomain=1,
                          rightdomain=2,
                          bc='computational_core_cladding_interface')

        # Add the layers of tubes
        for i in range(layers):

            index_layer = skip + i
            Ri = index_layer * Λ

            if len(pattern) > 0:
                self.add_layer(geo,
                               R_tube,
                               Ri,
                               p=p,
                               innerpoints=index_layer - 1,
                               mask=pattern[i],
                               rot=rot)
            else:
                self.add_layer(geo,
                               R_tube,
                               Ri,
                               p=p,
                               innerpoints=index_layer - 1,
                               rot=rot)

        # Create boundary of fiber, polymer and PML region

        if pml_type == 'radial':

            if R_fiber == R_pml:  # No buffer layer or polymer layer
                print('no buffer no polymer')
                geo.AddCircle(c=(0, 0),
                              r=R_pml,
                              leftdomain=2,
                              rightdomain=5,
                              bc='fiber_pml_interface')
                geo.AddCircle(c=(0, 0),
                              r=R_out,
                              leftdomain=5,
                              bc="OuterCircle")

            else:  # one or both exist
                if R_fiber == R_poly:  # No polymer layer, but yes buffer

                    geo.AddCircle(c=(0, 0),
                                  r=R_fiber,
                                  leftdomain=2,
                                  rightdomain=4,
                                  bc='fiber_buffer_interface')
                    geo.AddCircle(c=(0, 0),
                                  r=R_pml,
                                  leftdomain=4,
                                  rightdomain=5,
                                  bc='buffer_pml_interface')
                    geo.AddCircle(c=(0, 0),
                                  r=R_out,
                                  leftdomain=5,
                                  bc="OuterCircle")

                elif R_poly == R_pml:  # No buffer layer, but yes polymer

                    geo.AddCircle(c=(0, 0),
                                  r=R_fiber,
                                  leftdomain=2,
                                  rightdomain=6,
                                  bc='fiber_polymer_interface')
                    geo.AddCircle(c=(0, 0),
                                  r=R_poly,
                                  leftdomain=6,
                                  rightdomain=5,
                                  bc='polymer_pml_interface')
                    geo.AddCircle(c=(0, 0),
                                  r=R_out,
                                  leftdomain=5,
                                  bc="OuterCircle")

                else:  # Both polymer and buffer
                    geo.AddCircle(c=(0, 0),
                                  r=R_fiber,
                                  leftdomain=2,
                                  rightdomain=6,
                                  bc='fiber_polymer_interface')
                    geo.AddCircle(c=(0, 0),
                                  r=R_poly,
                                  leftdomain=6,
                                  rightdomain=4,
                                  bc='polymer_buffer_interface')
                    geo.AddCircle(c=(0, 0),
                                  r=R_pml,
                                  leftdomain=4,
                                  rightdomain=5,
                                  bc='buffer_pml_interface')
                    geo.AddCircle(c=(0, 0),
                                  r=R_out,
                                  leftdomain=5,
                                  bc="OuterCircle")

        elif pml_type == 'square':

            if R_poly == R_pml:  # Need to enforce buffer space
                R_pml = (1 + square_buffer) * R_poly  # give buffer space

            if R_pml > self.Rout:
                raise ValueError("Beginning of Pml set to start outside Rout,\
 adjust buffer width, square buffer factor, or Rout to allow meshing.")

            self.R = R_pml  # reset non-dimensional pml starting radius

            pnts = [(-R_pml, -R_pml), (R_pml, -R_pml), (R_pml, R_pml),
                    (-R_pml, R_pml), (-R_out, -R_out), (-R_pml, -R_out),
                    (R_pml, -R_out), (R_out, -R_out), (R_out, -R_pml),
                    (R_out, R_pml), (R_out, R_out), (R_pml, R_out),
                    (-R_pml, R_out), (-R_out, R_out), (-R_out, R_pml),
                    (-R_out, -R_pml)]

            pml_pnts = [geo.AppendPoint(*pnt) for pnt in pnts]
            inner_curves = [["line", pml_pnts[i], pml_pnts[i + 1]]
                            for i in range(3)]
            inner_curves.append(["line", pml_pnts[3], pml_pnts[0]])

            outer_curves = [["line", pml_pnts[i], pml_pnts[i + 1]]
                            for i in range(4,
                                           len(pnts) - 1)]
            outer_curves.append(["line", pml_pnts[len(pnts) - 1], pml_pnts[4]])

            if R_fiber == R_poly:  # no polymer layer, just buffer

                geo.AddCircle(c=(0, 0),
                              r=R_fiber,
                              leftdomain=2,
                              rightdomain=4,
                              bc='fiber_buffer_interface')

            else:  # must be buffer layer, so we have polymer and buffer

                geo.AddCircle(c=(0, 0),
                              r=R_fiber,
                              leftdomain=2,
                              rightdomain=6,
                              bc='fiber_polymer_interface')
                geo.AddCircle(c=(0, 0),
                              r=R_poly,
                              leftdomain=6,
                              rightdomain=4,
                              bc='polymer_buffer_interface')

            for i, c in enumerate(inner_curves):
                if i % 2 == 0:
                    geo.Append(c,
                               bc='buffer_pml_interface',
                               leftdomain=4,
                               rightdomain=5)
                else:
                    geo.Append(c,
                               bc='buffer_pml_interface',
                               leftdomain=4,
                               rightdomain=5)

            for i, c in enumerate(outer_curves):
                if i in [1, 7]:
                    geo.Append(c, bc='OuterCircle', leftdomain=5)
                elif i in [4, 10]:
                    geo.Append(c, bc='OuterCircle', leftdomain=5)
                else:
                    geo.Append(c, bc='OuterCircle', leftdomain=5)

            geo.Append(["line", pml_pnts[5], pml_pnts[0]],
                       bc='int_pml_edge',
                       leftdomain=5,
                       rightdomain=5)
            geo.Append(["line", pml_pnts[6], pml_pnts[1]],
                       bc='int_pml_edge',
                       leftdomain=5,
                       rightdomain=5)
            geo.Append(["line", pml_pnts[8], pml_pnts[1]],
                       bc='int_pml_edge',
                       leftdomain=5,
                       rightdomain=5)
            geo.Append(["line", pml_pnts[9], pml_pnts[2]],
                       bc='int_pml_edge',
                       leftdomain=5,
                       rightdomain=5)
            geo.Append(["line", pml_pnts[11], pml_pnts[2]],
                       bc='int_pml_edge',
                       leftdomain=5,
                       rightdomain=5)
            geo.Append(["line", pml_pnts[12], pml_pnts[3]],
                       bc='int_pml_edge',
                       leftdomain=5,
                       rightdomain=5)
            geo.Append(["line", pml_pnts[14], pml_pnts[3]],
                       bc='int_pml_edge',
                       leftdomain=5,
                       rightdomain=5)
            geo.Append(["line", pml_pnts[15], pml_pnts[0]],
                       bc='int_pml_edge',
                       leftdomain=5,
                       rightdomain=5)
        else:
            raise NotImplementedError('PML type must be square or radial')

        return geo

    def add_layer(self, geo, r, R, p=6, innerpoints=0, mask=None, rot=0):
        """
        Add a single layer of small circles of radius r at vertices of p-sided\
        polygon (inscribed in circle of radius R) to geometry geo.

        If innerpoints is greater than zero, also adds circles along edges of
        polygon.

        Parameters
        ----------
        geo : netgen.libngpy._geom2d.SplineGeometry
            Geometry to which to add layer of circles.
        r : float
            Small circle radius.
        R : float
            Large circle radius.
        p : int, optional
            Number of sides of polygon. The default is 6.
        innerpoints : int, optional
            Number of points on each edge (excluding vertices). The default
            is 0.
        mask : list, optional
            List of zeros and ones. Used to form pattern. The default is None.
        rot: float, optional
            Rotate polygon by 'rot' radians. The default is 0.

        Raises
        ------
        ValueError
            Number of polygon sides must be at least 2.

        """
        if p == 0 or p == 1:
            raise ValueError("Please specify a p of 2 or greater.")

        if R == 0:  # zero big radius draws circle at origin
            geo.AddCircle(c=(0, 0),
                          r=r,
                          leftdomain=3,
                          rightdomain=2,
                          bc='core_cladding_interface')

        else:

            # Create lists of x and y coordinates
            xs = []
            ys = []

            for i in range(p):

                # Get vertex points of polygon

                x0, y0 = R * np.cos(i * 2 * np.pi / p + rot), R * \
                    np.sin(i * 2 * np.pi / p + rot)
                x1, y1 = R * np.cos((i + 1) * 2 * np.pi / p + rot), R * \
                    np.sin((i + 1) * 2 * np.pi / p + rot)

                for s in range(innerpoints + 1):

                    # Interpolate between vertices to get innerpoints

                    t = s * 1 / (innerpoints + 1)
                    xs.append((1 - t) * x0 + t * x1)
                    ys.append((1 - t) * y0 + t * y1)

            if mask is not None:

                # Mask out unwanted points
                xs = list(np.array(xs)[np.where(mask)])
                ys = list(np.array(ys)[np.where(mask)])

            for x, y in zip(xs, ys):

                # Add the circles
                geo.AddCircle(c=(x, y),
                              r=r,
                              leftdomain=3,
                              rightdomain=2,
                              bc='microtube_cladding_interface')

<<<<<<< HEAD
    def E_modes_from_array(self, array, p=1, mesh=None):
        """Create NGvec object containing modes and set data given by array."""
        if mesh is None:
            mesh = self.mesh
        X = ng.HCurl(mesh, order=p+1-max(1-p, 0), type1=True,
                     dirichlet='OuterCircle', complex=True)
        m = array.shape[1]
        E = NGvecs(X, m)
        try:
            E.fromnumpy(array)
        except ValueError:
            raise ValueError("Array is wrong length: make sure your mesh is\
 constructed the same as for input array and that polynomial degree correspond\
ing to array has been passed as keyword p.")
        return E

    def phi_modes_from_array(self, array, p=1, mesh=None):
        """Create NGvec object containing modes and set data given by array."""
        if mesh is None:
            mesh = self.mesh
        Y = ng.H1(mesh, order=p+1, dirichlet='OuterCircle', complex=True)
        m = array.shape[1]
        phi = NGvecs(Y, m)
        try:
            phi.fromnumpy(array)
        except ValueError:
            raise ValueError("Array is wrong length: make sure your mesh is\
 constructed the same as for input array and that polynomial degree correspond\
ing to array has been passed as keyword p.")
        return phi
=======
    # SAVE & LOAD #####################################################

    def save(self, name, folder):
        """Save PBG object.

        Parameters
        ----------
        name : str
            Desired file name.  The suffix '_pbg.pkl' will be attached.
        folder : str
            Path to destination folder.  May be absolute or relative to current
            directory.  Exception is raised if folder does not exist.
        """
        filename = os.path.relpath(folder + '/' + name + '_pbg.pkl')
        if os.path.isdir(folder):

            print('Pickling pbg object into ', filename)
            with open(filename, 'wb') as f:
                pickle.dump(self, f)
        else:
            raise OSError("The given folder is not a directory.\
 Please check and make directory as needed.")

    def savemodes(self,
                  name,
                  folder,
                  Y,
                  p,
                  betas,
                  Zs,
                  solverparams=None,
                  longY=None,
                  longYl=None,
                  pbgpickle=False):
        """
        Save an NGVecs span object Y containing modes of FE degree p.

        Include any solver parameters to be saved together with the
        modes in the input dictionary "solverparams". If "pbgpickle"
        is True, then the pbg object is also saved under the same "name".


        Parameters
        ----------
        name : str
            Desired file name.  The suffix '_mode.npz' will be attached.
        folder : str
            Path to destination folder.  May be absolute or relative to current
            directory.  Exception is raised if folder does not exist.
        Y : NGvecs object
            Object containing modes to be saved.
        p : int
            Finite element degree of associated modes.
        betas : str
            Propagation constants of associated modes.
        Zs : ndarray
            Eigenvalues of associated modes.
        solverparams : dict
            Extra solver parameters to save. The default is None.
        longY : ndarray, optional
            Long eigenvectors from linearized problem. The default is None.
        longYl : ndarray, optional
            Long left eigenvectors from linearized problem. The default is
            None.
        pbgpickle : boolean, optional
            If set to True, this function will also save the associated PBG
            object under the same name (with suffix '_npg.pkl' attached).
            The default is False.
>>>>>>> 5cea4657

    # SAVE & LOAD #####################################################

<<<<<<< HEAD
    def save_mesh(self, name):
        """ Save mesh using pickle (allows for mesh curvature). """
        if name[-4:] != '.pkl':
            name += '.pkl'
        with open(name, 'wb') as f:
            pickle.dump(self.mesh, f)

    def save_modes(self, modes, name):
        """Save modes as numpy arrays."""
        if name[-4:] == '.npy':
            name -= '.npy'
        np.save(name, modes.tonumpy())

    def load_mesh(self, name):
        """ Load a saved ARF mesh."""
        if name[-4:] != '.pkl':
            name += '.pkl'
        with open(name, 'rb') as f:
            pmesh = pickle.load(f)
        return pmesh

    def load_E_modes(self, mesh_name, mode_name, p=8):
        """Load transverse vectore E modes and associated mesh"""
        mesh = self.load_mesh(mesh_name)
        if mode_name[-4:] == '.npy':
            mode_name -= '.npy'
        array = np.load(mode_name+'.npy')
        return self.E_modes_from_array(array, mesh=mesh, p=p)

    def load_phi_modes(self, mesh_name, mode_name, p=8):
        """Load transverse vectore E modes and associated mesh"""
        mesh = self.load_mesh(mesh_name)
        array = np.load(mode_name+'.npy')
        return self.phi_modes_from_array(array, mesh=mesh, p=p)
=======
        """
        if pbgpickle:
            self.save(name, folder)
        y = Y.tonumpy()
        if longY is not None:
            longY = longY.tonumpy()
        if longYl is not None:
            longYl = longYl.tonumpy()
        d = {
            'y': y,
            'p': p,
            'betas': betas,
            'Zs': Zs,
            'longy': longY,
            'longyl': longYl
        }
        if solverparams is not None:
            d.update(**solverparams)

        f = os.path.relpath(folder + '/' + name + '_mode.npz')
        print('Writing mode file ', f)
        np.savez(f, **d)
>>>>>>> 5cea4657


# End of class PBG ###################################


def load_pbg(name, folder=''):
    """Load a saved pbg object from file <name>_pbg.pkl in <folder>."""
    pbgfile = os.path.relpath(folder + '/' + name + '_pbg.pkl')
    with open(pbgfile, 'rb') as f:
        a = pickle.load(f)
    return a


def load_pbg_mode(mode_prefix, pbg_prefix, mode_folder='', pbg_folder=''):
    """

    Load a mode saved in npz file <mode_prefix> compatible with the pbg object\
    saved in pickle file <pbg_prefix>_pbg.pkl.

    Parameters
    ----------
    mode_prefix : str
        Name of mode file.
    pbg_prefix : str
        Name of PBG object file.
    mode_folder : str, optional
        Location of folder containing modes.
    pbg_folder : str, optional
        Location of folder containing PBG object.

    Returns
    -------
    a : PBG object
        PBG object associated with loaded modes.
    Y : NGvecs
        Modes.
    betas : ndarray
        Propagation constants associated with modes.
    Zs : ndarray
        Eigenvalues associated with modes.
    p : int
        Degree of associated modes.
    d : dict
        Dictionary containing extra solver parameters..
    longY : NGvecs
        Long eigenvectors from linearized problem..
    longYl : NGvecs
        Long left eigenvectors from linearized problem..

    """
    a = load_pbg(pbg_prefix, pbg_folder)  # load PBG object

    mode_path = os.path.relpath(mode_folder + '/' + mode_prefix + '_mode.npz')
    d = dict(np.load(mode_path, allow_pickle=True))  # load saved dictionary

    # Extract entries
    p = int(d.pop('p'))
    betas = d.pop('betas')
    Zs = d.pop('Zs')
    y = d.pop('y')

    for k, v in d.items():
        if v.ndim > 0:
            d[k] = v
        else:  # convert singleton arrays to scalars
            d[k] = v.item()

    # Reconstruct NGvecs and set their data
    X = ng.H1(a.mesh, order=p, complex=True)
    X3 = ng.FESpace([X, X, X])
    Y = NGvecs(X, y.shape[1])
    Y.fromnumpy(y)
    longY = None
    longYl = None
    longy = d['longy']
    longyl = d['longyl']

    if longy is not None:
        longY = NGvecs(X3, longy.shape[1])
        longY.fromnumpy(longy)
    if longyl is not None:
        longYl = NGvecs(X3, longyl.shape[1])
        longYl.fromnumpy(longyl)

    return a, Y, betas, Zs, p, d, longY, longYl<|MERGE_RESOLUTION|>--- conflicted
+++ resolved
@@ -183,11 +183,7 @@
             self._N = ng.CoefficientFunction(
                 [ref_coeff_info[mat] for mat in mats])
 
-<<<<<<< HEAD
-        elif type(ref_coeff_info) is ng.CoefficientFunction:
-=======
         elif isinstance(ref_coeff_info, ng.CoefficientFunction):
->>>>>>> 5cea4657
             self._N = ref_coeff_info
 
         else:
@@ -690,7 +686,6 @@
                               rightdomain=2,
                               bc='microtube_cladding_interface')
 
-<<<<<<< HEAD
     def E_modes_from_array(self, array, p=1, mesh=None):
         """Create NGvec object containing modes and set data given by array."""
         if mesh is None:
@@ -721,29 +716,43 @@
  constructed the same as for input array and that polynomial degree correspond\
 ing to array has been passed as keyword p.")
         return phi
-=======
+
     # SAVE & LOAD #####################################################
 
-    def save(self, name, folder):
-        """Save PBG object.
-
-        Parameters
-        ----------
-        name : str
-            Desired file name.  The suffix '_pbg.pkl' will be attached.
-        folder : str
-            Path to destination folder.  May be absolute or relative to current
-            directory.  Exception is raised if folder does not exist.
-        """
-        filename = os.path.relpath(folder + '/' + name + '_pbg.pkl')
-        if os.path.isdir(folder):
-
-            print('Pickling pbg object into ', filename)
-            with open(filename, 'wb') as f:
-                pickle.dump(self, f)
-        else:
-            raise OSError("The given folder is not a directory.\
- Please check and make directory as needed.")
+    def save_mesh(self, name):
+        """ Save mesh using pickle (allows for mesh curvature). """
+        if name[-4:] != '.pkl':
+            name += '.pkl'
+        with open(name, 'wb') as f:
+            pickle.dump(self.mesh, f)
+
+    def save_modes(self, modes, name):
+        """Save modes as numpy arrays."""
+        if name[-4:] == '.npy':
+            name -= '.npy'
+        np.save(name, modes.tonumpy())
+
+    def load_mesh(self, name):
+        """ Load a saved ARF mesh."""
+        if name[-4:] != '.pkl':
+            name += '.pkl'
+        with open(name, 'rb') as f:
+            pmesh = pickle.load(f)
+        return pmesh
+
+    def load_E_modes(self, mesh_name, mode_name, p=8):
+        """Load transverse vectore E modes and associated mesh"""
+        mesh = self.load_mesh(mesh_name)
+        if mode_name[-4:] == '.npy':
+            mode_name -= '.npy'
+        array = np.load(mode_name+'.npy')
+        return self.E_modes_from_array(array, mesh=mesh, p=p)
+
+    def load_phi_modes(self, mesh_name, mode_name, p=8):
+        """Load transverse vectore E modes and associated mesh"""
+        mesh = self.load_mesh(mesh_name)
+        array = np.load(mode_name+'.npy')
+        return self.phi_modes_from_array(array, mesh=mesh, p=p)
 
     def savemodes(self,
                   name,
@@ -790,46 +799,11 @@
             If set to True, this function will also save the associated PBG
             object under the same name (with suffix '_npg.pkl' attached).
             The default is False.
->>>>>>> 5cea4657
-
-    # SAVE & LOAD #####################################################
-
-<<<<<<< HEAD
-    def save_mesh(self, name):
-        """ Save mesh using pickle (allows for mesh curvature). """
-        if name[-4:] != '.pkl':
-            name += '.pkl'
-        with open(name, 'wb') as f:
-            pickle.dump(self.mesh, f)
-
-    def save_modes(self, modes, name):
-        """Save modes as numpy arrays."""
-        if name[-4:] == '.npy':
-            name -= '.npy'
-        np.save(name, modes.tonumpy())
-
-    def load_mesh(self, name):
-        """ Load a saved ARF mesh."""
-        if name[-4:] != '.pkl':
-            name += '.pkl'
-        with open(name, 'rb') as f:
-            pmesh = pickle.load(f)
-        return pmesh
-
-    def load_E_modes(self, mesh_name, mode_name, p=8):
-        """Load transverse vectore E modes and associated mesh"""
-        mesh = self.load_mesh(mesh_name)
-        if mode_name[-4:] == '.npy':
-            mode_name -= '.npy'
-        array = np.load(mode_name+'.npy')
-        return self.E_modes_from_array(array, mesh=mesh, p=p)
-
-    def load_phi_modes(self, mesh_name, mode_name, p=8):
-        """Load transverse vectore E modes and associated mesh"""
-        mesh = self.load_mesh(mesh_name)
-        array = np.load(mode_name+'.npy')
-        return self.phi_modes_from_array(array, mesh=mesh, p=p)
-=======
+
+        Returns
+        -------
+        None.
+
         """
         if pbgpickle:
             self.save(name, folder)
@@ -852,8 +826,6 @@
         f = os.path.relpath(folder + '/' + name + '_mode.npz')
         print('Writing mode file ', f)
         np.savez(f, **d)
->>>>>>> 5cea4657
-
 
 # End of class PBG ###################################
 
